"""Multifield data collator for language modeling."""

import logging
from typing import Literal

import torch
from transformers.tokenization_utils_base import PaddingStrategy, TruncationStrategy

from bmfm_targets.config import FieldInfo, LabelColumnInfo
from bmfm_targets.training.sample_transforms import transform_inputs

from .multifield_instance import MultiFieldInstance
from .multifield_tokenizer import MultiFieldTokenizer

logger = logging.getLogger(__name__)


class MultiFieldCollator:
    """
    Class to multi-field data collator.

    Attributes
    ----------
        tokenizer (MultiFieldTokenizer): Tokenizer
        fields (list[FieldInfo]): List of FieldInfo
        label_columns (list[LabelColumnInfo]): List of LabelColumnInfo
        label_dict (dict[dict[str, int]] | None): Label dictionary
        pad_to_multiple_of (int): Pad inputs to multiple of
        max_length (int | None, optional): Maximum length of input sequence. Defaults to None.
        return_attention_mask (bool, optional): Whether to return attention mask. Defaults to True.
        return_special_tokens_mask (bool, optional): Whether to return special tokens mask. Defaults to True.
        padding (PaddingStrategy, optional): Padding strategy. Defaults to PaddingStrategy.LONGEST. Available options are PaddingStrategy.LONGEST, True, PaddingStrategy.DO_NOT_PAD.
        truncation (TruncationStrategy, optional): Truncation strategy. Defaults to TruncationStrategy.ONLY_FIRST. Available options are TruncationStrategy.ONLY_FIRST, TruncationStrategy.ONLY_SECOND, True, TruncationStrategy.LONGEST_SECOND, TruncationStrategy.DO_NOT_TRUNCATE.

    """

    def __init__(
        self,
        tokenizer: MultiFieldTokenizer,
        fields: list[FieldInfo],
        label_columns: list[LabelColumnInfo] | None = None,
        collation_strategy: Literal[
            "sequence_labeling",
            "sequence_classification",
            "language_modeling",
            "multitask",
        ] = "language_modeling",
        label_dict: dict[str, dict[str, int]] | None = None,
        max_length: int | None = None,
        pad_to_multiple_of: int | None = None,
        return_attention_mask: bool = True,
        return_special_tokens_mask: bool = True,
        padding: PaddingStrategy | bool = True,
        pad_zero_expression_strategy: dict | None = None,
        truncation: TruncationStrategy | bool = True,
        masker: object | None = None,
        sequence_order: str | None = None,
        sequence_dropout_factor: float | int | None = None,
        log_normalize_transform: bool = False,
        rda_transform: Literal["downsample", "poisson_downsample", "equal"]
        | int
        | None = None,
        map_orthologs: str | None = None,
        tokenize_kwargs: dict | None = None,
        renoise: float | None = 0.6,
        limit_input_tokens: list | None = None,
    ):
        """
        Multifield Data collator.

        Args:
        ----
            tokenizer (MultiFieldTokenizer): Tokenizer
            fields (list[FieldInfo]): List of FieldInfo
            label_dict (dict[dict[str, int]] | None, optional): Label dictionary. Defaults to None.
            pad_to_multiple_of (int): Pad inputs to multiple of
            max_length (int | None, optional): Maximum length of input sequence. Defaults to None.
            return_attention_mask (bool, optional): Whether to return attention mask. Defaults to True.
            return_special_tokens_mask (bool, optional): Whether to return special tokens mask. Defaults to True.
            padding (PaddingStrategy, optional): Padding strategy. Defaults to PaddingStrategy.LONGEST. Available options are PaddingStrategy.LONGEST, PaddingStrategy.MAX_LENGTH, PaddingStrategy.DO_NOT_PAD.
            truncation (TruncationStrategy, optional): Truncation strategy. Defaults to TruncationStrategy.ONLY_FIRST. Available options are TruncationStrategy.ONLY_FIRST, TruncationStrategy.ONLY_SECOND, True, TruncationStrategy.LONGEST_SECOND, TruncationStrategy.DO_NOT_TRUNCATE.

        Raises:
        ------
            ValueError: If tokenizer does not have a mask token
            ValueError: If input fields are not specified


        """
        self.tokenizer = tokenizer
        self.fields = fields
        self.label_columns = label_columns
        self.padding = padding
        self.max_length = max_length
        self.truncation = truncation
        self.return_attention_mask = return_attention_mask
        self.return_special_tokens_mask = return_special_tokens_mask
        self.pad_to_multiple_of = pad_to_multiple_of
        self.pad_zero_expression_strategy = pad_zero_expression_strategy
        self.masker = masker
        self.input_fields = [fi for fi in self.fields if fi.is_input]
        self.input_field_names = [fi.field_name for fi in self.input_fields]
        self.label_field_names = [
            fi.field_name for fi in self.fields if not fi.is_input
        ]
        self.sequence_order = sequence_order
        self.sequence_dropout_factor = sequence_dropout_factor
        self.rda_transform = rda_transform
        self.log_normalize_transform = log_normalize_transform
        self.collation_strategy = collation_strategy
        self.label_dict = label_dict
        self.map_orthologs = map_orthologs
        self.tokenize_kwargs = tokenize_kwargs if tokenize_kwargs is not None else {}
        self.renoise = renoise
        self.limit_input_tokens = limit_input_tokens
        self.sample_metadata_keys = ["cell_name", "seq_id", "perturbed_genes"]
        self.__post__init__()

    def __post__init__(self):
        if self.input_field_names is None or len(self.input_field_names) == 0:
            raise ValueError("You need to specify the input fields")

        if self.rda_transform and getattr(self.masker, "switch_ratio", 0) > 0:
            raise ValueError("switch ratio is not allowed with rda down sampling")

        if self.rda_transform in {"downsample", "poisson_downsample", "equal"}:
            assert "label_expressions" in self.label_field_names

    def _mark_rda_special_tokens(self, batch, fields: list[FieldInfo]):
        for field in fields:
            if field.is_input:
                batch[field.field_name]["special_tokens_mask"][:, 1:3] = 1

    def _encode_continuous_value_special_tokens(self, batch, fields: list[FieldInfo]):
        for field in fields:
            if (
                field.is_input
                and field.tokenization_strategy == "continuous_value_encoder"
            ):
                batch[field.field_name]["input_ids"] = torch.where(
                    batch[field.field_name]["special_tokens_mask"].bool(),
                    -(batch[field.field_name]["input_ids"] + 1),
                    batch[field.field_name]["input_ids"],
                )

    def read_label_ids(
        self, examples: list[MultiFieldInstance]
    ) -> dict[str, torch.Tensor]:
        """
        Load labels for MultiFieldInstances.

        Handles regression, classification, and multilabel settings.

        Uses -100 for missing, silent, or unknown labels.
        """
        labels = {}
        if not examples:
            return labels

        for label_info in self.label_columns:
            col = label_info.label_column_name
            label_dict = self.label_dict.get(col, {})
            if not label_dict:
                logger.warning(f"Label dict missing for label_column_name {col}")
            id_list = [
                self._label_id_from_example(
                    example,
                    label_info,
                    label_dict,
                )
                for example in examples
            ]
            labels[col] = torch.tensor(id_list)

        return labels

    @staticmethod
    def _label_id_from_example(
        example: MultiFieldInstance,
        label_info: LabelColumnInfo,
        single_label_dict: dict[str, int],
    ) -> int | float | list[float]:
        """
        Return label ID (or one-hot list) for a single example and label column.

        - Handles regression, single-label, and multilabel classification.
        - Returns -100 for missing, silent, or unknown labels.
        """
        col = label_info.label_column_name
        val = example.metadata.get(col, "nan")
        val_str = str(val)

        # Merge standard and custom silent values
        silent_values = {"nan"}
        if label_info.silent_label_values:
            silent_values.update(label_info.silent_label_values)

        if val_str in silent_values:
            return -100

        if label_info.is_regression_label:
            return val

        if label_info.is_multilabel:
            indices = {
                single_label_dict[label]
                for label in val_str.split(label_info.multilabel_str_sep)
                if label in single_label_dict
            }
            return [1.0 if i in indices else 0.0 for i in range(len(single_label_dict))]

        if val_str in single_label_dict:
            return single_label_dict[val_str]

        logger.warning(f"Unknown label '{val_str}' for column '{col}', using -100.")
        return -100

    @property
    def selective_dropout_weights(self):
        return getattr(self.masker, "selective_dropout_weights", None)

    def __call__(
        self,
        examples: (
            list[MultiFieldInstance]
            | tuple[list[MultiFieldInstance], list[MultiFieldInstance]]
        ),
    ) -> dict[str, torch.Tensor]:
        """
        Creates a batch of inputs and labels for sequence labelling.

        Args:
        ----
            examples (list[MultiFieldInstance]): List of MultiFieldInstance

        Returns:
        -------
            dict[str, torch.Tensor]: Dictionary of tensors for input_ids, labels for each field if masking fields else input_ids. If return_attention_mask is True, attention_mask is also returned. If return_special_tokens_mask is True, special_tokens_mask is also returned.

        """
        examples_pair = None
        pre_transformed_examples = examples
        if isinstance(examples[0], MultiFieldInstance):
            examples = transform_inputs(examples, **self._transform_inputs_kwargs)
        else:
            examples, examples_pair = list(map(list, zip(*examples)))
            examples = transform_inputs(examples, **self._transform_inputs_kwargs)
            examples_pair = transform_inputs(
                examples_pair, **self._transform_inputs_kwargs
            )

        batch = self.tokenize_batch(examples, examples_pair)
        batch["mfi"] = pre_transformed_examples

<<<<<<< HEAD
        # TODO: This is not generic, this should be addressed
        if examples[0].metadata is not None:
            for key in ["cell_name", "seq_id"]:
                if key in examples[0].metadata:
                    batch[key + "s"] = [mfi.metadata.get(key) for mfi in examples]
=======
        if examples[0].metadata is not None:
            for key in self.sample_metadata_keys:
                if key in examples[0].metadata:
                    batch[key] = [mfi.metadata.get(key) for mfi in examples]
>>>>>>> 82981ed6

        # TODO: Here we assume that the first multi-field instance of the pair is the one that contains the labels
        if (
            self.collation_strategy in ["multitask", "sequence_classification"]
            and self.label_dict is not None
            and self.label_columns is not None
            and len(self.label_columns) > 0
        ):
            batch["label_ids"] = self.read_label_ids(examples)

        self._encode_continuous_value_special_tokens(batch, self.fields)
        if self.rda_transform:
            self._mark_rda_special_tokens(batch, self.fields)

        return_dict = self._prepare_return_dict(batch)
        return return_dict

    @property
    def _transform_inputs_kwargs(self):
        return {
            "fields": self.fields,
            "sequence_order": self.sequence_order,
            "log_normalize_transform": self.log_normalize_transform,
            "rda_transform": self.rda_transform,
            "pad_zero_expression_strategy": self.pad_zero_expression_strategy,
            "max_length": self.max_length,
            "sequence_dropout_factor": self.sequence_dropout_factor,
            "map_orthologs": self.map_orthologs,
            "renoise": self.renoise,
            "limit_input_tokens": self.limit_input_tokens,
            "selective_dropout_weights": self.selective_dropout_weights,
        }

    def tokenize_batch(self, examples, examples_pair=None):
        tokenize_kwargs = {
            "return_tensors": "pt",
            "truncation": self.truncation,
            "max_length": self.max_length,
            "padding": self.padding,
            "return_attention_mask": self.return_attention_mask,
            "return_special_tokens_mask": self.return_special_tokens_mask,
            "pad_to_multiple_of": self.pad_to_multiple_of,
        }
        tokenize_kwargs.update(self.tokenize_kwargs)
        batch = self.tokenizer(
            mfi=examples, mfi_pair=examples_pair, fields=self.fields, **tokenize_kwargs
        )
        return batch

    def _prepare_return_dict(self, batch):
        """Prepare the final return dictionary with input_ids, labels, and metadata."""
        attention_mask = batch[self.input_field_names[0]]["attention_mask"]
        input_ids = torch.stack(
            [batch[field]["input_ids"] for field in self.input_field_names], dim=1
        )

        return_dict = {"input_ids": input_ids, "attention_mask": attention_mask}

        # MLM masking / WCED label extraction for language_modeling, multitask
        # and WCED sequence_labeling

        if self.masker is not None:
            input_ids, labels, attention_mask = self.masker.mask_inputs(
                self.fields, batch
            )
            return_dict.update(
                {
                    "input_ids": input_ids,
                    "labels": labels,
                    "attention_mask": attention_mask,
                }
            )
        # Sequence labeling labels
        elif self.collation_strategy == "sequence_labeling":
            special_tokens_mask = batch[self.input_field_names[0]][
                "special_tokens_mask"
            ].bool()
            labels = {
                field: batch[field]["input_ids"] for field in self.label_field_names
            }
            for field_labels in labels.values():
                field_labels[special_tokens_mask] = -100
            return_dict["labels"] = labels

        # Classification labels for sequence_classification and multitask
        if (
            self.collation_strategy in ["sequence_classification", "multitask"]
            and "label_ids" in batch
        ):
            if "labels" in return_dict:
                return_dict["labels"].update(batch["label_ids"])
            else:
                return_dict["labels"] = batch["label_ids"]

        # Add metadata
        return_dict.update(
<<<<<<< HEAD
            {k: batch[k] for k in ["cell_names", "seq_ids"] if k in batch}
=======
            {k: batch[k] for k in self.sample_metadata_keys if k in batch}
>>>>>>> 82981ed6
        )

        return return_dict<|MERGE_RESOLUTION|>--- conflicted
+++ resolved
@@ -252,18 +252,10 @@
         batch = self.tokenize_batch(examples, examples_pair)
         batch["mfi"] = pre_transformed_examples
 
-<<<<<<< HEAD
-        # TODO: This is not generic, this should be addressed
-        if examples[0].metadata is not None:
-            for key in ["cell_name", "seq_id"]:
-                if key in examples[0].metadata:
-                    batch[key + "s"] = [mfi.metadata.get(key) for mfi in examples]
-=======
         if examples[0].metadata is not None:
             for key in self.sample_metadata_keys:
                 if key in examples[0].metadata:
                     batch[key] = [mfi.metadata.get(key) for mfi in examples]
->>>>>>> 82981ed6
 
         # TODO: Here we assume that the first multi-field instance of the pair is the one that contains the labels
         if (
@@ -360,11 +352,7 @@
 
         # Add metadata
         return_dict.update(
-<<<<<<< HEAD
-            {k: batch[k] for k in ["cell_names", "seq_ids"] if k in batch}
-=======
             {k: batch[k] for k in self.sample_metadata_keys if k in batch}
->>>>>>> 82981ed6
         )
 
         return return_dict